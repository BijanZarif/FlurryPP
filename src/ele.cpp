--- conflicted
+++ resolved
@@ -1486,12 +1486,8 @@
       if (params->motion) {
         u -= gridVel_fpts(fpt,0);
         v -= gridVel_fpts(fpt,1);
-<<<<<<< HEAD
-        w -= gridVel_fpts(fpt,2);
-=======
         if (nDims == 3)
           w -= gridVel_fpts(fpt,2);
->>>>>>> 2b1acc82
       }
 
       double csq = u*u + v*v + w*w;
