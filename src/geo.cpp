/*!
 * \file geo.cpp
 * \brief Class for handling geometry setup & modification
 *
 * \author - Jacob Crabill
 *           Aerospace Computing Laboratory (ACL)
 *           Aero/Astro Department. Stanford University
 *
 * \version 0.0.1
 *
 * Flux Reconstruction in C++ (Flurry++) Code
 * Copyright (C) 2014 Jacob Crabill.
 *
 */

#include "../include/geo.hpp"

geo::geo()
{

}

void geo::setup(input* params)
{
  this->params = params;

  switch(params->mesh_type) {
    case (READ_MESH):
      readGmsh(params->meshFileName);
      break;

    case (CREATE_MESH):
      createMesh();
      break;

    default:
      FatalError("Mesh type not recognized.");
  }

  processConnectivity();

  processPeriodicBoundaries();
}


void geo::processConnectivity()
{
  /* --- Setup Edges --- */
  matrix<int> e2v1, e2v;
  vector<int> edge(2);
  int iep1;

  for (int e=0; e<nEles; e++) {
    for (int ie=0; ie<c2nv[e]; ie++) {
      iep1 = (ie+1)%c2nv[e];
      if (c2v[e][ie] < c2v[e][iep1]) {
      edge[0] = c2v[e][ie];
      edge[1] = c2v[e][iep1];
      } else {
        edge[0] = c2v[e][iep1];
        edge[1] = c2v[e][ie];
      }
      e2v1.insertRow(edge);
    }
  }

  /* --- Just for nDims==2 ---
     Get just the unique edges
     iE is of length [original e2v] with range [final e2v] */
  vector<int> iE;
  e2v1.unique(e2v,iE);
  nEdges = e2v.getDim0();

  /* --- Determine interior vs. boundary edges/faces --- */

  // Flag for whether global face ID corresponds to interior or boundary face
  isBnd.assign(nEdges,0);

  nFaces = 0;
  nBndEdges = 0;

  vector<int> ie;
  for (uint i=0; i<iE.size(); i++) {
    if (iE[i]!=-1) {
      ie = findEq(iE,iE[i]);
      if (ie.size()>2) {
        string errMsg = "More than 2 cells for edge " + to_string(i);
        FatalError(errMsg.c_str());
      }
      else if (ie.size()==2) {
        // Internal Edge which has not yet been added
        intEdges.push_back(iE[i]);
        nFaces++;
      }
      else if (ie.size()==1) {
        // Boundary Edge
<<<<<<< HEAD
        bndEdges.push_back(iE[i]);
        isBnd[iE[i]] = true;
        nBndEdges++;
=======
        bndEdges.push_back(iE[i]); //[nBndEdges] = iE[i];
        isBnd[iE[i]] = 1;
        nBndFaces++;
>>>>>>> a008ca51
      }

      // Mark edges as completed
      vecAssign(iE,ie,-1);
    }
  }

  /* --- Match Boundary Faces to Boundary Conditions --- */

  bcType.assign(nBndEdges,-1);
  for (int i=0; i<nBndEdges; i++) {
    int iv1 = e2v[bndEdges[i]][0];
    int iv2 = e2v[bndEdges[i]][1];
    for (int bnd=0; bnd<nBounds; bnd++) {
      if (findFirst(bndPts[bnd],iv1)!=-1 && findFirst(bndPts[bnd],iv2)!=-1) {
        // The edge lies on this boundary
        bcType[i] = bcList[bnd];
        bndFaces[bnd].insertRow(e2v[bndEdges[i]]);
        break;
      }
    }
  }

  /* --- Setup Cell-To-Edge, Edge-To-Cell --- */

  c2e.setup(nEles,getMax(c2ne));
  c2b.setup(nEles,getMax(c2ne));
  c2b.initializeToZero();
  e2c.setup(nEdges,2);
  e2c.initializeToValue(-1);

  vector<int> ie1(2), col2;
  int ie0, ie2;
  for (int ic=0; ic<nEles; ic++) {
    for (int j=0; j<c2ne[ic]; j++) {
      int jp1 = (j+1)%(c2ne[ic]);

      // Store edges consistently to allow matching of duplicates
      if (c2v[ic][j] < c2v[ic][jp1]) {
      edge[0] = c2v[ic][j];
      edge[1] = c2v[ic][jp1];
      } else {
        edge[0] = c2v[ic][jp1];
        edge[1] = c2v[ic][j];
      }

      ie1 = findEq(e2v.getCol(0),edge[0]);
      col2 = (e2v.getRows(ie1)).getCol(1);
      ie2 = findFirst(col2,edge[1]);
      ie0 = ie1[ie2];

      // Find ID of face within type-specific array
      if (isBnd[ie0]) {
        c2e[ic][j] = ie0; //findFirst(bndEdges,ie0);
        c2b[ic][j] = 1;
      }else{
        c2e[ic][j] = ie0; //findFirst(intEdges,ie0);
        c2b[ic][j] = 0;
      }

      if (e2c[ie0][0] == -1) {
        // No cell yet assigned to edge; put on left
        e2c[ie0][0] = ic;
      }else{
        // Put cell on right
        e2c[ie0][1] = ic;
      }
    }
  }
}

void geo::setupElesFaces(vector<ele> &eles, vector<face> &faces, vector<bound> bounds)
{
  if (nEles<=0) FatalError("Cannot setup elements array - nEles = 0");

  eles.resize(nEles);
  faces.resize(nFaces);
  bounds.resize(nBndEdges);

  // Setup the elements
  int ic = 0;
  for (auto& e:eles) {
    e.ID = ic;
    e.eType = ctype[ic];
    e.nNodes = c2nv[ic];

    // Shape [mesh] nodes
    e.nodeID.resize(c2nv[ic]);
    e.nodes.resize(c2nv[ic]);
    for (int iv=0; iv<c2nv[ic]; iv++) {
      e.nodeID[iv] = c2v[ic][iv];
      e.nodes[iv] = xv[c2v[ic][iv]];
    }

    // Global face IDs for internal & boundary faces
    e.faceID.resize(c2ne[ic]);
    e.bndFace.resize(c2ne[ic]);
    for (int k=0; k<c2ne[ic]; k++) {
      e.bndFace[k] = c2b[ic][k];
      e.faceID[k] = c2e[ic][k];
    }

    e.setup(params,this);

    ic++;
  }

  /* --- Setup the faces --- */

  vector<int> tmpEdges;
  int fid1, fid2;
  int ie, i = 0;

  // Internal Faces
  for (auto& F:faces) {
    // Find global face ID of current interior face
    ie = intEdges[i];
    ic = e2c[ie][0];
    // Find local face ID of global face within first element [on left]
    tmpEdges = c2e[ic];
    fid1 = findFirst(tmpEdges,ie);
    F.params = params;
    if (e2c[ie][1] == -1) {
      FatalError("Interior edge does not have a right element assigned.");
    }else{
      tmpEdges = c2e[e2c[ie][1]];
      fid2 = findFirst(tmpEdges,ie);
      F.setupFace(&eles[e2c[ie][0]],&eles[e2c[ie][1]],fid1,fid2,ie);
    }

    i++;
  }

  // Boundary Faces
  i = 0;
  for (auto& B:bounds) {
    // Find global face ID of current boundary face
    ie = bndEdges[i];
    ic = e2c[ie][0];
    // Find local face ID of global face within element
    tmpEdges = c2e[ic];
    fid1 = findFirst(tmpEdges,ie);
    B.params = params;
    if (e2c[ie][1] != -1) {
      FatalError("Boundary edge has a right element assigned.");
    }else{
      B.setupBound(&eles[e2c[ie][0]],fid1,bcType[i],ie);
    }

    i++;
  }
}

void geo::readGmsh(string fileName)
{

}

void geo::createMesh()
{
  int i, j, nx, ny;
  int ne, nv;
  double xmin, xmax, ymin, ymax, dx, dy;
  vector<int> c2v_tmp;

  nx = params->nx;
  ny = params->ny;
  nDims = params->nDims; // Since I may implement createMesh for 3D later

  xmin = params->xmin;
  xmax = params->xmax;
  ymin = params->ymin;
  ymax = params->ymax;

  dx = (xmax-xmin)/nx;
  dy = (ymax-ymin)/ny;

  params->periodicDX = xmax-xmin;
  params->periodicDY = ymax-ymin;

  nEles = nx*ny;
  nVerts = (nx+1)*(ny+1);

  c2nv.assign(nEles,4);
  c2ne.assign(nEles,4);
  ctype.assign(nEles,QUAD); // Add hex later

  xv.resize(nVerts);
  c2v_tmp.resize(4);

  /* --- Setup Vertices --- */
  nv = 0;
  point pt;
  for (i=0; i<ny+1; i++) {
    for (j=0; j<nx+1; j++) {
      pt.x = xmin + j*dx;
      pt.y = ymin + i*dy;
      xv[nv] = pt;
      nv++;
    }
  }

  /* --- Setup Elements --- */
  for (i=0; i<nx; i++) {
    for (j=0; j<ny; j++) {
      c2v_tmp[0] = j*(nx+1) + i;
      c2v_tmp[1] = j*(nx+1) + i + 1;
      c2v_tmp[2] = (j+1)*(nx+1) + i + 1;
      c2v_tmp[3] = (j+1)*(nx+1) + i;
      c2v.insertRow(c2v_tmp);
    }
  }

  /* --- Setup Boundaries --- */
  int bc = PERIODIC;
  nBounds = 1;
  bcList.push_back(bc);
  bndFaces.resize(1);
  bndPts.setup(1,(nx+1)*(ny+1));
  bndFaces[0].setup(2*nx+2*ny,2); // nBndFaces x 2-pts-per-edge
  ne = 0;

  // Bottom Edge Faces
  for (int ix=0; ix<nx; ix++) {
    bndFaces[0][ne][0] = ix;
    bndFaces[0][ne][1] = ix+1;
    bndPts[0][2*ne]   = bndFaces[0][ne][0];
    bndPts[0][2*ne+1] = bndFaces[0][ne][1];
    ne++;
  }

  // Top Edge Faces
  for (int ix=0; ix<nx; ix++) {
    bndFaces[0][ne][1] = (nx+1)*ny + ix;
    bndFaces[0][ne][0] = (nx+1)*ny + ix+1;
    bndPts[0][2*ne]   = bndFaces[0][ne][0];
    bndPts[0][2*ne+1] = bndFaces[0][ne][1];
    ne++;
  }

  // Left Edge Faces
  for (int iy=0; iy<ny; iy++) {
    bndFaces[0][ne][1] = iy*(nx+1);
    bndFaces[0][ne][0] = (iy+1)*(nx+1);
    bndPts[0][2*ne]   = bndFaces[0][ne][0];
    bndPts[0][2*ne+1] = bndFaces[0][ne][1];
    ne++;
  }

  // Right Edge Faces
  for (int iy=0; iy<ny; iy++) {
    bndFaces[0][ne][0] = iy*(nx+1) + nx;
    bndFaces[0][ne][1] = (iy+1)*(nx+1) + nx;
    bndPts[0][2*ne]   = bndFaces[0][ne][0];
    bndPts[0][2*ne+1] = bndFaces[0][ne][1];
    ne++;
  }

  // Remove duplicates in bndPts
  std::sort(bndPts[0].begin(), bndPts[0].end());
  vector<int>::iterator it;
  it = std::unique (bndPts[0].begin(), bndPts[0].end());
  bndPts[0].resize(std::distance(bndPts[0].begin(), it));

  // Default created mesh will be a rectangle with periodic boundaries
  // Top, Right edges will be replace by equivalent Bottom, Left edges
//  int ic;
//  for (int iy=0; iy<ny-1; iy++) {
//    for (int ix=0; ix<nx-1; ix++) {
//      ic = ix + ny*iy;
//      for (int ie=0; ie<4; ie++) {
//        iep1 = (ie+1)%4;
//        edge[0] = c2v[ic][ie];
//        edge[1] = c2v[ic][iep1];
//        e2v1.insertRow(edge);
//      }
//    }
//    // Match right edges of mesh @ row iy to left edge
//    ic = nx + ny*iy;
//    edge[0] = c2v[ic][0];        // Bottom edge of current cell
//    edge[1] = c2v[ic][1];
//    e2v1.insertRow(edge);
//    edge[0] = c2v[ic-(nx-1)][3]; // Left edge of left-most cell in row
//    edge[1] = c2v[ic-(nx-1)][0];
//    e2v1.insertRow(edge);
//    edge[0] = c2v[ic][2];        // Top edge of current cell
//    edge[1] = c2v[ic][3];
//    e2v1.insertRow(edge);
//  }

//  // Match top edges of mesh to bottom edges
//  ic = ny*(ny-1);
//  edge[0] = c2v[ic][3];
//  edge[1] = c2v[ic][0];
//  e2v1.insertRow(edge);
//  for (int ix=0; ix<nx-1; ix++) {
//    ic = ix + ny*(ny-1);
//    edge[0] = c2v[ic][1]; // Right edge
//    edge[1] = c2v[ic][2];
//    e2v1.insertRow(edge);
//    edge[0] = c2v[ix][0]; // Bottom edge of cell at bottom of mesh
//    edge[1] = c2v[ix][1];
//    e2v1.insertRow(edge);
//  }

//  ic = nx*(ny-1); // Top-left cell
//  edge[0] = c2v[ic][3];   // Final cell, right egde
//  edge[1] = c2v[ic][0];
//  e2v1.insertRow(edge);
//  edge[0] = nx-1; // Final cell, top edge
//  edge[1] = nx;
//  e2v1.insertRow(edge);
}

void geo::processPeriodicBoundaries(void)
{
  uint nPeriodic;
  vector<int> iPeriodic(0);

  for (int i=0; i<nBndEdges; i++) {
    if (bcType[i] == PERIODIC) {
      iPeriodic.push_back(i);
    }
  }

  nPeriodic = iPeriodic.size();
  if (nPeriodic == 0) return;
  if (nPeriodic%2 != 0) FatalError("Expecting even number of periodic faces; have odd number.");

  for (auto& i:iPeriodic) {
    if (bndEdges[i]==-1) continue;
    for (auto& j:iPeriodic) {
      if (i==j || bndEdges[j]==-1) continue;
      if (checkPeriodicFaces(e2v[bndEdges[i]],e2v[bndEdges[j]])) {
        /* --- Match found - now take care of transfer from boundary -> internal --- */

        if (i>j) FatalError("How did this happen?!");

        // Transfer combined edge from boundary to internal list
        intEdges.push_back(bndEdges[i]);

        // Flag global edge IDs as internal edges
        isBnd[bndEdges[i]] = false;
        isBnd[bndEdges[j]] = false;

        // Fix e2c - add right cell to combined edge, make left cell = -1 in 'deleted' edge
        e2c[bndEdges[i]][1] = e2c[bndEdges[j]][0];
        e2c[bndEdges[j]][0] = -1;

        // Fix c2e - replace 'deleted' edge from right cell with combined edge
        int fID = findFirst(c2e[e2c[i][1]],bndEdges[j]);
        c2e[e2c[i][1]][fID] = bndEdges[i];

        // Fix c2b - set element-local face to be internal face
        c2b[e2c[i][1]][fID] = false;

        // Flag edges as gone in boundary edges list
        bndEdges[i] = -1;
        bndEdges[j] = -1;
      }
    }
  }
}

bool geo::checkPeriodicFaces(vector<int> edge1, vector<int> edge2)
{
  double x11, x12, y11, y12, x21, x22, y21, y22;
  x11 = xv[edge1[0]][0];  y11 = xv[edge1[0]][1];
  x12 = xv[edge1[1]][0];  y12 = xv[edge1[1]][1];
  x21 = xv[edge2[0]][0];  y21 = xv[edge2[0]][1];
  x22 = xv[edge2[1]][0];  y22 = xv[edge2[1]][1];

  double tol = params->periodicTol;
  double dx = params->periodicDX;
  double dy = params->periodicDY;

  if ( abs(abs(x21-x11)-dx)<tol && abs(abs(x22-x12)-dx)<tol && abs(y21-y11)<tol && abs(y22-y12)<tol ) {
    // Faces match up across x-direction, with [0]->[0] and [1]->[1] in each edge
    return true;
  }
  else if ( abs(abs(x22-x11)-dx)<tol && abs(abs(x21-x12)-dx)<tol && abs(y22-y11)<tol && abs(y21-y12)<tol ) {
    // Faces match up across x-direction, with [0]->[1] and [1]->[0] in each edge
    return true;
  }
  else if ( abs(abs(y21-y11)-dy)<tol && abs(abs(y22-y12)-dy)<tol && abs(x21-x11)<tol && abs(x22-x12)<tol ) {
    // Faces match up across y-direction, with [0]->[0] and [1]->[1] in each edge
    return true;
  }
  else if ( abs(abs(y22-y11)-dy)<tol && abs(abs(y21-y12)-dy)<tol && abs(x22-x11)<tol && abs(x21-x12)<tol ) {
    // Faces match up across y-direction, with [0]->[1] and [1]->[0] in each edge
    return true;
  }
  else {
    return false;
  }
}

#include "../include/geo.inl"<|MERGE_RESOLUTION|>--- conflicted
+++ resolved
@@ -94,15 +94,9 @@
       }
       else if (ie.size()==1) {
         // Boundary Edge
-<<<<<<< HEAD
         bndEdges.push_back(iE[i]);
         isBnd[iE[i]] = true;
         nBndEdges++;
-=======
-        bndEdges.push_back(iE[i]); //[nBndEdges] = iE[i];
-        isBnd[iE[i]] = 1;
-        nBndFaces++;
->>>>>>> a008ca51
       }
 
       // Mark edges as completed
