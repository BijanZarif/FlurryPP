/*!
 * \file solver.cpp
 * \brief Class to store all solution data & apply FR operators
 *
 * \author - Jacob Crabill
 *           Aerospace Computing Laboratory (ACL)
 *           Aero/Astro Department. Stanford University
 *
 * \version 0.0.1
 *
 * Flux Reconstruction in C++ (Flurry++) Code
 * Copyright (C) 2014 Jacob Crabill.
 *
 */

#include "../include/solver.hpp"

#include <sstream>
#include <omp.h>

class intFace;
class boundFace;

#include "../include/input.hpp"
#include "../include/geo.hpp"
#include "../include/intFace.hpp"
#include "../include/boundFace.hpp"

solver::solver()
{
}

void solver::setup(input *params, geo *Geo)
{
  this->params = params;
  this->Geo = Geo;

  params->time = 0.;

  /* Setup the FR elements & faces which will be computed on */
  Geo->setupElesFaces(eles,faces,mpiFaces);

  if (params->restart)
    readRestartFile();
  else
    setupElesFaces();

  /* Setup the FR operators for computation */
  setupOperators();

  /* Additional Setup */

  // Time advancement setup
  switch (params->timeType) {
    case 0:
      nRKSteps = 1;
      RKb = {1};
      break;
    case 4:
      nRKSteps = 4;
      RKa = {.5, .5, 1.};
      RKb = {1./6., 1./3., 1./3., 1./6.};
      break;
    default:
      FatalError("Time-Stepping type not supported.");
  }

#ifndef _NO_MPI
  finishMpiSetup();
#endif
}

void solver::update(void)
{
  // For RK time-stepping, store the starting solution values
  if (nRKSteps>1)
    copyUspts_U0();

  /* Intermediate residuals for Runge-Kutta time integration */

  for (int step=0; step<nRKSteps-1; step++) {

    if (step == 1)
      params->rkTime = params->time;
    else
      params->rkTime = params->time + RKa[step-1]*params->dt;

    moveMesh(step);

    calcResidual(step);

    /* If in first stage, compute CFL-based timestep */
    if (step == 0 && params->dtType == 1) calcDt();

    timeStepA(step);

  }

  /* Final Runge-Kutta time advancement step */

  if (nRKSteps == 1) {
    params->rkTime = params->time;
    /* Calculate CFL-based timestep */
    if (params->dtType == 1) calcDt();
  }
  else {
    params->rkTime = params->time + params->dt;
  }

  moveMesh(nRKSteps-1);

  calcResidual(nRKSteps-1);

  // Reset solution to initial-stage values
  if (nRKSteps>1)
    copyU0_Uspts();

  for (int step=0; step<nRKSteps; step++)
    timeStepB(step);

  params->time += params->dt;
}


void solver::calcResidual(int step)
{
  if(params->scFlag == 1) {
    shockCapture();
  }

  extrapolateU();

#ifndef _NO_MPI
  doCommunication();
#endif

  if (params->viscous || params->motion) {

    calcGradU_spts();

  }

  calcInviscidFlux_spts();

  extrapolateNormalFlux();

  calcInviscidFlux_faces();

#ifndef _NO_MPI
  calcInviscidFlux_mpi();
#endif

  if (params->viscous) {

    correctU();

    extrapolateGradU();

    calcViscousFlux_faces();

#ifndef _NO_MPI
    calcViscousFlux_mpi();
#endif

  }

  calcFluxDivergence(step);

  correctDivFlux(step);
}

void solver::calcDt(void)
{
  double dt = INFINITY;

#pragma omp parallel for reduction(min:dt)
  for (uint i=0; i<eles.size(); i++) {
    dt = min(dt, eles[i].calcDt());
  }

#ifndef _NO_MPI
  double dtTmp = dt;
  MPI_Allreduce(&dtTmp, &dt, 1, MPI_DOUBLE, MPI_MIN, MPI_COMM_WORLD);
#endif

  params->dt = dt;
}


void solver::timeStepA(int step)
{
#pragma omp parallel for
  for (uint i=0; i<eles.size(); i++) {
    eles[i].timeStepA(step,RKa[step]);
  }
}


void solver::timeStepB(int step)
{
#pragma omp parallel for
  for (uint i=0; i<eles.size(); i++) {
    eles[i].timeStepB(step,RKb[step]);
  }
}

void solver::copyUspts_U0(void)
{
#pragma omp parallel for
  for (uint i=0; i<eles.size(); i++) {
    eles[i].copyUspts_U0();
  }
}

void solver::copyU0_Uspts(void)
{
#pragma omp parallel for
  for (uint i=0; i<eles.size(); i++) {
    eles[i].copyU0_Uspts();
  }
}

void solver::extrapolateU(void)
{
#pragma omp parallel for
  for (uint i=0; i<eles.size(); i++) {
    opers[eles[i].eType][eles[i].order].applySptsFpts(eles[i].U_spts,eles[i].U_fpts);
  }
}

void solver::extrapolateUMpts(void)
{
#pragma omp parallel for
  for (uint i=0; i<eles.size(); i++) {
    opers[eles[i].eType][eles[i].order].applySptsMpts(eles[i].U_spts,eles[i].U_mpts);
  }
}

void solver::extrapolateSMpts(void)
{
#pragma omp parallel for
  for (uint i=0; i<eles.size(); i++) {
    opers[eles[i].eType][eles[i].order].applySptsMpts(eles[i].S_spts,eles[i].S_mpts);
  }
}

void solver::extrapolateSFpts(void)
{
#pragma omp parallel for
  for (uint i=0; i<eles.size(); i++) {
    opers[eles[i].eType][eles[i].order].applySptsFpts(eles[i].S_spts,eles[i].S_fpts);
  }
}

void solver::calcInviscidFlux_spts(void)
{
#pragma omp parallel for
  for (uint i=0; i<eles.size(); i++) {
    eles[i].calcInviscidFlux_spts();
  }
}

void solver::doCommunication()
{
#pragma omp parallel for
  for (uint i=0; i<mpiFaces.size(); i++) {
    mpiFaces[i]->communicate();
  }
}

void solver::calcInviscidFlux_faces()
{
#pragma omp parallel for
  for (uint i=0; i<faces.size(); i++) {
    faces[i]->calcInviscidFlux();
  }
}

void solver::calcInviscidFlux_mpi()
{
#pragma omp parallel for
  for (uint i=0; i<mpiFaces.size(); i++) {
    mpiFaces[i]->calcInviscidFlux();
  }
}

void solver::calcViscousFlux_spts(void)
{
#pragma omp parallel for
  for (uint i=0; i<eles.size(); i++) {
    eles[i].calcInviscidFlux_spts();
  }
}

void solver::calcViscousFlux_faces()
{
#pragma omp parallel for
  for (uint i=0; i<faces.size(); i++) {
    faces[i]->calcViscousFlux();
  }
}


void solver::calcViscousFlux_mpi()
{
#pragma omp parallel for
  for (uint i=0; i<mpiFaces.size(); i++) {
    mpiFaces[i]->calcViscousFlux();
  }
}


void solver::calcGradF_spts(void)
{
#pragma omp parallel for
  for (uint i=0; i<eles.size(); i++) {
    opers[eles[i].eType][eles[i].order].applyGradFSpts(eles[i].F_spts,eles[i].dF_spts);
  }
}

void solver::transformGradF_spts(int step)
{
#pragma omp parallel for
  for (uint i=0; i<eles.size(); i++) {
    eles[i].transformGradF_spts(step);
  }
}

void solver::calcFluxDivergence(int step)
{
  if (params->motion) {

    /* Use non-conservation-form chain-rule transformation
     * (See AIAA paper 2013-0998 by Liang, Miyaji and Zhang) */

    calcGradF_spts();

    transformGradF_spts(step);

  }else{

    /* Standard conservative form */
    calcDivF_spts(step);

  }
}

void solver::calcDivF_spts(int step)
{
#pragma omp parallel for
  for (uint i=0; i<eles.size(); i++) {
    opers[eles[i].eType][eles[i].order].applyDivFSpts(eles[i].F_spts,eles[i].divF_spts[step]);
  }
}

void solver::extrapolateNormalFlux(void)
{
  if (params->motion) {
    /* Extrapolate physical normal flux */
#pragma omp parallel for
    for (uint i=0; i<eles.size(); i++) {
      opers[eles[i].eType][eles[i].order].applyExtrapolateFn(eles[i].F_spts,eles[i].norm_fpts,eles[i].disFn_fpts,eles[i].dA_fpts);
    }
  }
  else {
    /* Extrapolate transformed normal flux */
#pragma omp parallel for
    for (uint i=0; i<eles.size(); i++) {
      opers[eles[i].eType][eles[i].order].applyExtrapolateFn(eles[i].F_spts,eles[i].tNorm_fpts,eles[i].disFn_fpts);
    }
  }
}

void solver::correctDivFlux(int step)
{
#pragma omp parallel for
  for (uint i=0; i<eles.size(); i++) {
    eles[i].calcDeltaFn();
    opers[eles[i].eType][eles[i].order].applyCorrectDivF(eles[i].dFn_fpts,eles[i].divF_spts[step]);
  }

}

void solver::calcGradU_spts(void)
{
#pragma omp parallel for
  for (uint i=0; i<eles.size(); i++) {
    opers[eles[i].eType][eles[i].order].applyGradSpts(eles[i].U_spts,eles[i].dU_spts);
  }
}

void solver::correctU()
{

}

void solver::extrapolateGradU()
{

}

void solver::calcEntropyErr_spts(void)
{
#pragma omp parallel for
  for (uint i=0; i<eles.size(); i++) {
    eles[i].calcEntropyErr_spts();
  }
}

void solver::moveMesh(int step)
{
  if (!params->motion) return;

#pragma omp parallel for
  for (uint i=0; i<eles.size(); i++) {
    eles[i].move(step);
  }
}

void solver::setupOperators()
{
  if (params->rank==0) cout << "Solver: Setting up FR operators" << endl;

  // Get all element types & olynomial orders in mesh
  for (auto& e:eles) {
    eTypes.insert(e.eType);
    polyOrders[e.eType].insert(e.order);
  }

  for (auto& e: eTypes) {
    for (auto& p: polyOrders[e]) {
      opers[e][p].setupOperators(e,p,Geo,params);
    }
  }
}

void solver::setupElesFaces(void) {

  if (params->rank==0) cout << "Solver: Setting up elements & faces" << endl;

#pragma omp parallel for
  for (uint i=0; i<eles.size(); i++) {
    eles[i].setup(params,Geo);
  }

  // Finish setting up internal & boundary faces
#pragma omp parallel for
  for (uint i=0; i<faces.size(); i++) {
    faces[i]->setupFace();
  }

  // Finish setting up MPI faces
#pragma omp parallel for
  for (uint i=0; i<mpiFaces.size(); i++) {
    mpiFaces[i]->setupFace();
  }
}

void solver::finishMpiSetup(void)
{
  if (params->rank==0) cout << "Solver: Setting up MPI face communicataions" << endl;
#pragma omp parallel for
  for (uint i=0; i<mpiFaces.size(); i++) {
    mpiFaces[i]->finishRightSetup();
  }
}

void solver::readRestartFile(void) {

  ifstream dataFile;
  dataFile.precision(15);

  // Get the file name & open the file
  char fileNameC[50];
  string fileName = params->dataFileName;
  sprintf(fileNameC,"%s_%.09d.vtu",&fileName[0],params->restartIter);

  dataFile.open(fileNameC);

  if (params->rank==0) cout << "Solver: Restarting from " << fileNameC << endl;

  if (!dataFile.is_open())
    FatalError("Cannont open restart file.");

  // Find the start of the UnstructuredData region
  bool found = false;
  string str;
  while (getline(dataFile,str)) {
    stringstream ss;
    ss.str(str);
    ss >> str;
    if (str.compare("<UnstructuredGrid>")==0) {
      found = true;
      break;
    }
  }

  if (!found)
    FatalError("Cannot fine UnstructuredData tag in restart file.");

  // Read restart data & setup all data arrays
  for (auto& e:eles) {
    e.restart(dataFile,params,Geo);
  }

  dataFile.close();

  // Setup all transformations and other geometry-related arrays
#pragma omp parallel for
  for (uint i=0; i<eles.size(); i++) {
    eles[i].setupAllGeometry();
  }

  // Finish setting up internal faces
#pragma omp parallel for
  for (uint i=0; i<faces.size(); i++) {
    faces[i]->setupFace();
  }
}

void solver::initializeSolution()
{
  if (params->rank==0) cout << "Solver: Initializing Solution" << endl;

#pragma omp parallel for
  for (uint i=0; i<eles.size(); i++) {
    eles[i].setInitialCondition();
  }
<<<<<<< HEAD
}

// Method for shock capturing
void solver::shockCapture(void)
{
#pragma omp parallel for
  for (uint i=0; i<eles.size(); i++) {
    eles[i].sensor = opers[eles[i].eType][eles[i].order].shockCaptureInEle(eles[i].U_spts,params->threshold);
=======

  /* If running a moving-mesh case and using CFL-based time-stepping,
   * calc initial dt for grid velocity calculation */
  if (params->motion != 0 && params->dtType == 1) calcDt();
}

solver::~solver()
{
  // Clean up memory allocated with 'new'
  for (uint i=0; i<faces.size(); i++) {
    faces[i]->~face();
  }

  for (uint i=0; i<mpiFaces.size(); i++) {
    mpiFaces[i]->~face();
>>>>>>> 7d4b14ee
  }
}<|MERGE_RESOLUTION|>--- conflicted
+++ resolved
@@ -526,16 +526,6 @@
   for (uint i=0; i<eles.size(); i++) {
     eles[i].setInitialCondition();
   }
-<<<<<<< HEAD
-}
-
-// Method for shock capturing
-void solver::shockCapture(void)
-{
-#pragma omp parallel for
-  for (uint i=0; i<eles.size(); i++) {
-    eles[i].sensor = opers[eles[i].eType][eles[i].order].shockCaptureInEle(eles[i].U_spts,params->threshold);
-=======
 
   /* If running a moving-mesh case and using CFL-based time-stepping,
    * calc initial dt for grid velocity calculation */
@@ -551,6 +541,14 @@
 
   for (uint i=0; i<mpiFaces.size(); i++) {
     mpiFaces[i]->~face();
->>>>>>> 7d4b14ee
+  }
+}
+
+// Method for shock capturing
+void solver::shockCapture(void)
+{
+#pragma omp parallel for
+  for (uint i=0; i<eles.size(); i++) {
+    eles[i].sensor = opers[eles[i].eType][eles[i].order].shockCaptureInEle(eles[i].U_spts,params->threshold);
   }
 }