/*!
 * \file solver.cpp
 * \brief Class to store all solution data & apply FR operators
 *
 * \author - Jacob Crabill
 *           Aerospace Computing Laboratory (ACL)
 *           Aero/Astro Department. Stanford University
 *
 * \version 0.0.1
 *
 * Flux Reconstruction in C++ (Flurry++) Code
 * Copyright (C) 2014 Jacob Crabill.
 *
 */

#include "../include/solver.hpp"

#include <sstream>
#include <omp.h>

class intFace;
class boundFace;

#include "input.hpp"
#include "geo.hpp"
#include "intFace.hpp"
#include "boundFace.hpp"
#include "tiogaInterface.h"

solver::solver()
{
  tg = NULL;
}

solver::~solver()
{
  if (tg != NULL)
    delete tg;
}

void solver::setup(input *params, geo *Geo)
{
  this->params = params;
  this->Geo = Geo;
  this->tg = Geo->tg; // Geo will have initialized this already if needed

  params->time = 0.;

  if (params->equation == NAVIER_STOKES) {
    if (params->nDims == 2)
      params->nFields = 4;
    else if (params->nDims == 3)
      params->nFields = 5;
  }

  /* Setup the FR elements & faces which will be computed on */
  Geo->setupElesFaces(eles,faces,mpiFaces);

  gridID = Geo->gridID;
  gridRank = Geo->gridRank;
  nprocPerGrid = Geo->nprocPerGrid;

  if (params->restart)
    readRestartFile();
  else
    setupElesFaces();

  /* Setup the FR operators for computation */
  setupOperators();


  if (params->meshType == OVERSET_MESH)
    setupOverset();

  /* Additional Setup */

  // Time advancement setup
  switch (params->timeType) {
    case 0:
      nRKSteps = 1;
      RKb = {1};
      break;
    case 4:
      nRKSteps = 4;
      RKa = {.5, .5, 1.};
      RKb = {1./6., 1./3., 1./3., 1./6.};
      break;
    default:
      FatalError("Time-Stepping type not supported.");
  }

#ifndef _NO_MPI
  finishMpiSetup();
#endif
}

void solver::update(void)
{
  // For RK time-stepping, store the starting solution values
  if (nRKSteps>1)
    copyUspts_U0();

  /* Intermediate residuals for Runge-Kutta time integration */

  for (int step=0; step<nRKSteps-1; step++) {

    if (step == 0)
      params->rkTime = params->time;
    else
      params->rkTime = params->time + RKa[step-1]*params->dt;

    moveMesh(step);

    calcResidual(step);

    /* If in first stage, compute CFL-based timestep */
    if (step == 0 && params->dtType == 1) calcDt();  // -- NOT CONSISTENT WITH MOVING MESH SEQUENCE --

    timeStepA(step);

  }

  /* Final Runge-Kutta time advancement step */

  if (nRKSteps == 1) {
    params->rkTime = params->time;
    /* Calculate CFL-based timestep */
    if (params->dtType == 1) calcDt();
  }
  else {
    params->rkTime = params->time + params->dt;
  }

  moveMesh(nRKSteps-1);

  calcResidual(nRKSteps-1);

  // Reset solution to initial-stage values
  if (nRKSteps>1)
    copyU0_Uspts();

  for (int step=0; step<nRKSteps; step++)
    timeStepB(step);

  params->time += params->dt;
}


void solver::calcResidual(int step)
{
  if(params->scFlag == 1) {
    shockCapture();
  }

  if (params->meshType == OVERSET_MESH) {
    setGlobalSolutionArray();

<<<<<<< HEAD
    callDataUpdateTIOGA();

    updateElesSolutionArrays();
  }

  extrapolateU();
=======
  extrapolateUMpts();

>>>>>>> cc695a71

  if (params->squeeze) {
    /* --- Polynomial-Squeezing stabilization procedure --- */
    calcAvgSolution();

//    bool squeezed = checkDensity();

//    if (squeezed)
//      extrapolateU();

    checkEntropy();
  }

#ifndef _NO_MPI
  doCommunication();
#endif

  if (params->viscous || params->motion) {

    calcGradU_spts();

  }

  calcInviscidFlux_spts();

  calcInviscidFlux_faces();

#ifndef _NO_MPI
  calcInviscidFlux_mpi();
#endif

  if (params->viscous) {

    correctGradU();

    extrapolateGradU();

    calcViscousFlux_spts();

    calcViscousFlux_faces();

#ifndef _NO_MPI
    calcViscousFlux_mpi();
#endif

  }

  extrapolateNormalFlux();

  calcFluxDivergence(step);

  correctDivFlux(step);
}

void solver::calcDt(void)
{
  double dt = INFINITY;

#pragma omp parallel for reduction(min:dt)
  for (uint i=0; i<eles.size(); i++) {
    dt = min(dt, eles[i].calcDt());
  }

#ifndef _NO_MPI
  double dtTmp = dt;
  MPI_Allreduce(&dtTmp, &dt, 1, MPI_DOUBLE, MPI_MIN, MPI_COMM_WORLD);
#endif

  params->dt = dt;
}


void solver::timeStepA(int step)
{
#pragma omp parallel for
  for (uint i=0; i<eles.size(); i++) {
    eles[i].timeStepA(step,RKa[step]);
  }
}


void solver::timeStepB(int step)
{
#pragma omp parallel for
  for (uint i=0; i<eles.size(); i++) {
    eles[i].timeStepB(step,RKb[step]);
  }
}

void solver::copyUspts_U0(void)
{
#pragma omp parallel for
  for (uint i=0; i<eles.size(); i++) {
    eles[i].copyUspts_U0();
  }
}

void solver::copyU0_Uspts(void)
{
#pragma omp parallel for
  for (uint i=0; i<eles.size(); i++) {
    eles[i].copyU0_Uspts();
  }
}

void solver::extrapolateU(void)
{
#pragma omp parallel for
  for (uint i=0; i<eles.size(); i++) {
    opers[eles[i].eType][eles[i].order].applySptsFpts(eles[i].U_spts,eles[i].U_fpts);
  }
}

void solver::calcAvgSolution()
{
#pragma omp parallel for
  for (uint i=0; i<eles.size(); i++) {
    opers[eles[i].eType][eles[i].order].calcAvgU(eles[i].U_spts,eles[i].detJac_spts,eles[i].Uavg);
  }
}

bool solver::checkDensity()
{
  bool squeezed = false;
#pragma omp parallel for
  for (uint i=0; i<eles.size(); i++) {
    bool check = eles[i].checkDensity();
    squeezed = check|| squeezed;
  }

  return squeezed;
}

void solver::checkEntropy()
{
#pragma omp parallel for
  for (uint i=0; i<eles.size(); i++) {
    eles[i].checkEntropy();
  }
}

void solver::extrapolateUMpts(void)
{
#pragma omp parallel for
  for (uint i=0; i<eles.size(); i++) {
    opers[eles[i].eType][eles[i].order].applySptsMpts(eles[i].U_spts,eles[i].U_mpts);
  }
}

void solver::extrapolateSMpts(void)
{
#pragma omp parallel for
  for (uint i=0; i<eles.size(); i++) {
    opers[eles[i].eType][eles[i].order].applySptsMpts(eles[i].S_spts,eles[i].S_mpts);
  }
}

void solver::extrapolateSFpts(void)
{
#pragma omp parallel for
  for (uint i=0; i<eles.size(); i++) {
    opers[eles[i].eType][eles[i].order].applySptsFpts(eles[i].S_spts,eles[i].S_fpts);
  }
}

void solver::calcInviscidFlux_spts(void)
{
#pragma omp parallel for
  for (uint i=0; i<eles.size(); i++) {
    eles[i].calcInviscidFlux_spts();
  }
}

void solver::doCommunication()
{
#pragma omp parallel for
  for (uint i=0; i<mpiFaces.size(); i++) {
    mpiFaces[i]->communicate();
  }
}

void solver::calcInviscidFlux_faces()
{
#pragma omp parallel for
  for (uint i=0; i<faces.size(); i++) {
    faces[i]->calcInviscidFlux();
  }
}

void solver::calcInviscidFlux_mpi()
{
#pragma omp parallel for
  for (uint i=0; i<mpiFaces.size(); i++) {
    mpiFaces[i]->calcInviscidFlux();
  }
}

void solver::calcViscousFlux_spts(void)
{
#pragma omp parallel for
  for (uint i=0; i<eles.size(); i++) {
    eles[i].calcViscousFlux_spts();
  }
}

void solver::calcViscousFlux_faces()
{
#pragma omp parallel for
  for (uint i=0; i<faces.size(); i++) {
    faces[i]->calcViscousFlux();
  }
}


void solver::calcViscousFlux_mpi()
{
#pragma omp parallel for
  for (uint i=0; i<mpiFaces.size(); i++) {
    mpiFaces[i]->calcViscousFlux();
  }
}


void solver::calcGradF_spts(void)
{
#pragma omp parallel for
  for (uint i=0; i<eles.size(); i++) {
    opers[eles[i].eType][eles[i].order].applyGradFSpts(eles[i].F_spts,eles[i].dF_spts);
  }
}

void solver::transformGradF_spts(int step)
{
#pragma omp parallel for
  for (uint i=0; i<eles.size(); i++) {
    eles[i].transformGradF_spts(step);
  }
}

void solver::calcFluxDivergence(int step)
{
  if (params->motion) {

    /* Use non-conservation-form chain-rule transformation
     * (See AIAA paper 2013-0998 by Liang, Miyaji and Zhang) */

    calcGradF_spts();

    transformGradF_spts(step);

  }else{

    /* Standard conservative form */
    calcDivF_spts(step);

  }
}

void solver::calcDivF_spts(int step)
{
#pragma omp parallel for
  for (uint i=0; i<eles.size(); i++) {
    opers[eles[i].eType][eles[i].order].applyDivFSpts(eles[i].F_spts,eles[i].divF_spts[step]);
  }
}

void solver::extrapolateNormalFlux(void)
{
  if (params->motion) {
    /* Extrapolate physical normal flux */
#pragma omp parallel for
    for (uint i=0; i<eles.size(); i++) {
      opers[eles[i].eType][eles[i].order].applyExtrapolateFn(eles[i].F_spts,eles[i].norm_fpts,eles[i].disFn_fpts,eles[i].dA_fpts);
    }
  }
  else {
    /* Extrapolate transformed normal flux */
#pragma omp parallel for
    for (uint i=0; i<eles.size(); i++) {
      opers[eles[i].eType][eles[i].order].applyExtrapolateFn(eles[i].F_spts,eles[i].tNorm_fpts,eles[i].disFn_fpts);
    }
  }
}

void solver::correctDivFlux(int step)
{
#pragma omp parallel for
  for (uint i=0; i<eles.size(); i++) {
    eles[i].calcDeltaFn();
    opers[eles[i].eType][eles[i].order].applyCorrectDivF(eles[i].dFn_fpts,eles[i].divF_spts[step]);
  }
}

void solver::calcGradU_spts(void)
{
#pragma omp parallel for
  for (uint i=0; i<eles.size(); i++) {
    opers[eles[i].eType][eles[i].order].applyGradSpts(eles[i].U_spts,eles[i].dU_spts);
  }
}

void solver::correctGradU(void)
{
#pragma omp parallel for
  for (uint i=0; i<eles.size(); i++) {
    eles[i].calcDeltaUc();
    opers[eles[i].eType][eles[i].order].applyCorrectGradU(eles[i].dUc_fpts,eles[i].dU_spts);
  }
}

void solver::extrapolateGradU()
{
#pragma omp parallel for
  for (uint i=0; i<eles.size(); i++) {
    for (int dim=0; dim<params->nDims; dim++) {
      opers[eles[i].eType][eles[i].order].applySptsFpts(eles[i].dU_spts[dim],eles[i].dU_fpts[dim]);
    }
  }
}

void solver::calcEntropyErr_spts(void)
{
#pragma omp parallel for
  for (uint i=0; i<eles.size(); i++) {
    eles[i].calcEntropyErr_spts();
  }
}

void solver::moveMesh(int step)
{
  if (!params->motion) return;

#pragma omp parallel for
  for (uint i=0; i<eles.size(); i++) {
    eles[i].move(step);
  }
}

vector<double> solver::computeWallForce(void)
{
  vector<double> force(params->nDims);

  for (uint i=0; i<faces.size(); i++) {
    auto fTmp = faces[i]->computeWallForce();

    for (int dim=0; dim<params->nDims; dim++)
      force[dim] += fTmp[dim];
  }

  return force;
}

void solver::setupOperators()
{
  if (params->rank==0) cout << "Solver: Setting up FR operators" << endl;

  // Get all element types & olynomial orders in mesh
  for (auto& e:eles) {
    eTypes.insert(e.eType);
    polyOrders[e.eType].insert(e.order);
  }

  for (auto& e: eTypes) {
    for (auto& p: polyOrders[e]) {
      opers[e][p].setupOperators(e,p,Geo,params);
    }
  }
}

void solver::setupElesFaces(void) {

  if (params->rank==0) cout << "Solver: Setting up elements & faces" << endl;

#pragma omp parallel for
  for (uint i=0; i<eles.size(); i++) {
    eles[i].setup(params,Geo);
  }

  // Finish setting up internal & boundary faces
#pragma omp parallel for
  for (uint i=0; i<faces.size(); i++) {
    faces[i]->setupFace();
  }

  // Finish setting up MPI faces
#pragma omp parallel for
  for (uint i=0; i<mpiFaces.size(); i++) {
    mpiFaces[i]->setupFace();
  }
}

void solver::finishMpiSetup(void)
{
  if (params->rank==0) cout << "Solver: Setting up MPI face communicataions" << endl;
#pragma omp parallel for
  for (uint i=0; i<mpiFaces.size(); i++) {
    mpiFaces[i]->finishRightSetup();
  }
}

void solver::readRestartFile(void) {

  ifstream dataFile;
  dataFile.precision(15);

  // Get the file name & open the file
  char fileNameC[50];
  string fileName = params->dataFileName;
#ifndef _NO_MPI
  /* --- All processors write their solution to their own .vtu file --- */
  sprintf(fileNameC,"%s_%.09d/%s_%.09d_%d.vtu",&fileName[0],params->restartIter,&fileName[0],params->restartIter,params->rank);
#else
  sprintf(fileNameC,"%s_%.09d.vtu",&fileName[0],params->restartIter);
#endif

  if (params->rank==0) cout << "Solver: Restarting from " << fileNameC << endl;

  dataFile.open(fileNameC);

  if (!dataFile.is_open())
    FatalError("Cannont open restart file.");

  // Find the start of the UnstructuredData region
  bool found = false;
  string str;
  while (getline(dataFile,str)) {
    stringstream ss;
    ss.str(str);
    ss >> str;
    if (str.compare("<UnstructuredGrid>")==0) {
      found = true;
      break;
    }
  }

  if (!found)
    FatalError("Cannot fine UnstructuredData tag in restart file.");

  // Read restart data & setup all data arrays
  for (auto& e:eles) {
    e.restart(dataFile,params,Geo);
  }

  dataFile.close();

  if (params->rank==0) cout << "Solver: Done reading restart file." << endl;

  // Setup all transformations and other geometry-related arrays
  if (params->rank==0) cout << "Ele: Setting up all element geometry data." << endl;
#pragma omp parallel for
  for (uint i=0; i<eles.size(); i++) {
    eles[i].setupAllGeometry();
  }

  // Finish setting up internal faces
  if (params->rank==0) cout << "Face: Setting up all face data." << endl;
#pragma omp parallel for
  for (uint i=0; i<faces.size(); i++) {
    faces[i]->setupFace();
  }

  // Finish setting up MPI faces
  if (params->rank==0 && params->nproc>1) cout << "MPIFace: Setting up MPI face communications." << endl;
#pragma omp parallel for
  for (uint i=0; i<mpiFaces.size(); i++) {
    mpiFaces[i]->setupFace();
  }
}

void solver::initializeSolution()
{
  if (params->rank==0) cout << "Solver: Initializing Solution... " << flush;

#pragma omp parallel for
  for (uint i=0; i<eles.size(); i++) {
    eles[i].setInitialCondition();
  }

  /* If running a moving-mesh case and using CFL-based time-stepping,
   * calc initial dt for grid velocity calculation */
  /* If running a moving-mesh case and using CFL-based time-stepping,
   * calc initial dt for grid velocity calculation */
  //if ( (params->motion!=0 || params->slipPenalty==1) && params->dtType == 1 ) {
  if (params->dtType == 1) {
    extrapolateU();
    double dt = INFINITY;
#pragma omp parallel for reduction(min:dt)
    for (uint i=0; i<eles.size(); i++) {
      eles[i].calcWaveSpFpts();
      dt = std::min(dt, eles[i].calcDt());
    }

#ifndef _NO_MPI
  double dtTmp = dt;
  MPI_Allreduce(&dtTmp, &dt, 1, MPI_DOUBLE, MPI_MIN, MPI_COMM_WORLD);
#endif

    params->dt = dt;
  }

  if (params->rank == 0) cout << "done." << endl;
}

// Method for shock capturing
void solver::shockCapture(void)
{
#pragma omp parallel for
  for (uint i=0; i<eles.size(); i++) {
    eles[i].sensor = opers[eles[i].eType][eles[i].order].shockCaptureInEle(eles[i].U_spts,params->threshold);
  }
}


/* ---- Overset-Grid Functions ---- */

void solver::setupOverset(void)
{
  if (gridRank == 0) cout << "Solver: Grid " << gridID << ": Setting up overset connectivity" << endl;

  setupOversetData();

  // Give TIOGA a pointer to this solver for access to callback functions
  tg->setcallback(this);

  Geo->updateOversetConnectivity();
}

void solver::setupOversetData(void)
{
  // Allocate storage for global solution vector (for use with Tioga)
  // and initialize to 0
  int nSptsTotal = 0;
  for (uint i=0; i<eles.size(); i++) nSptsTotal += eles[i].getNSpts();
  U_spts.assign(nSptsTotal*params->nFields,0);
}

void solver::setGlobalSolutionArray(void)
{
  int ind = 0;
  for (uint i=0; i<eles.size(); i++) {
    eles[i].getUSpts(&U_spts[ind]);
    ind += eles[i].getNSpts() * params->nFields;
  }
}

void solver::updateElesSolutionArrays(void)
{
  int ind = 0;
  for (uint i=0; i<eles.size(); i++) {
    eles[i].setUSpts(&U_spts[ind]);
    ind += eles[i].getNSpts() * params->nFields;
  }
}

void solver::callDataUpdateTIOGA(void)
{
  //cout << "Calling dataUpdate_highorder" << endl;
  tg->dataUpdate_highorder(params->nFields,U_spts.data(),0);
}

/* ---- Callback Functions for TIOGA Overset Grid Library ---- */

void solver::getNodesPerCell(int* cellID, int* nNodes)
{
  (*nNodes) = eles[*cellID].getNSpts();
}

void solver::getReceptorNodes(int* cellID, int* nNodes, double* posNodes)
{
  if (*cellID >= eles.size()) cout << "Invalid cellID!  cellID = " << *cellID << endl;
  eles[*cellID].getPosSpts(posNodes);
}

void solver::donorInclusionTest(int* cellID, double* xyz, int* passFlag, double* rst)
{
  //cout <<"donorInclusionTest" << endl;
  point refPt = eles[*cellID].getRefLocNelderMeade(point(xyz));

  // Determine if point is in cell: [x,y,z] should all lie between [-1,1]
  double tol = -1e-10;
  *(passFlag) = ( (1-abs(refPt.x)>tol) && (1-abs(refPt.y)>tol) && (1-abs(refPt.z)>tol) );

  rst[0] = refPt.x;
  rst[1] = refPt.y;
  rst[2] = refPt.z;
}

void solver::donorWeights(int* cellID, double* xyz, int* nWeights, int* iNode, double* weights, double* rst, int* fracSize)
{
  int ic = *cellID;

  // Get starting offset for global solution-point index
  int iStart = 0;
  for (int i=0; i<ic; i++)
    iStart += eles[i].getNSpts();

  // Put the global indices of ele's spts into inode array
  (*nWeights) = eles[ic].getNSpts();
  for (int i=0; i<(*nWeights); i++)
    iNode[i] = iStart + i;

  opers[eles[ic].eType][eles[ic].order].getInterpWeights(rst,weights);
}

void solver::convertToModal(int* cellID, int* nPtsIn, double* uIn, int* nPtsOut, int* iStart, double* uOut)
{
  // This is apparently supposed to convert nodal data to modal data...
  // ...but I don't need it.  So, just copy the data over.

  int ic = *cellID;
  *nPtsOut = *nPtsIn;

  // Copy uIn to uOut
  uOut = uIn;

  // Get starting offset for global solution-point index
  *iStart = 0;
  for (int i=0; i<ic; i++)
    *iStart += eles[i].getNSpts();
}<|MERGE_RESOLUTION|>--- conflicted
+++ resolved
@@ -155,17 +155,14 @@
   if (params->meshType == OVERSET_MESH) {
     setGlobalSolutionArray();
 
-<<<<<<< HEAD
     callDataUpdateTIOGA();
 
     updateElesSolutionArrays();
   }
 
   extrapolateU();
-=======
+
   extrapolateUMpts();
-
->>>>>>> cc695a71
 
   if (params->squeeze) {
     /* --- Polynomial-Squeezing stabilization procedure --- */
