--- conflicted
+++ resolved
@@ -159,16 +159,14 @@
   int vcjhSchemeTri;
   int vcjhSchemeQuad;
 
-<<<<<<< HEAD
   /* --- Shock Capturing Parameters --- */
   int scFlag;       // Shock Capturing Flag
   double threshold; // Threshold for considering as shock -Set to 1.0 by default
-=======
+
   /* --- PID Boundary Conditions --- */
   double Kp;
   double Kd;
   double Ki;
->>>>>>> 1d5fa9c7
 
   /* --- Other --- */
   int rank;
