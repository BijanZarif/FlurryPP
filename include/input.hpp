--- conflicted
+++ resolved
@@ -98,10 +98,10 @@
   double muGas;
   double TGas;
   double SGas;
-  double rt_inf;  // ?
-  double mu_inf;
-  double fix_vis;
-  double c_sth;
+  double rt_inf;   //! For Sutherland's Law
+  double mu_inf;   //! For Sutherland's Law
+  double fix_vis;  //! Use Sutherland's Law or fixed (constant) viscosity?
+  double c_sth;    //! For Sutherland's Law
 
   /* --- Simulation Run Parameters --- */
   int nFields;
@@ -164,21 +164,10 @@
   double mu;
   double RGas;
 
-<<<<<<< HEAD
-  double rt_inf;   //! For Sutherland's Law
-  double mu_inf;   //! For Sutherland's Law
-  double fix_vis;  //! Use Sutherland's Law or fixed (constant) viscosity?
-  double c_sth;    //! For Sutherland's Law
-
   double advectVx; //! Advection speed, x-direction
   double advectVy; //! Advection speed, y-direction
   double diffD;    //! Diffusion constant
   double lambda;   //! Lax-Friedrichs upwind coefficient (0: Central, 1: Upwind)
-=======
-  double advectVx;
-  double advectVy;
-  double lambda;  //! Lax-Friedrichs upwind coefficient (0: Central, 1: Upwind)
->>>>>>> b0e78404
 
   /* --- Mesh Parameters --- */
   string meshFileName;
