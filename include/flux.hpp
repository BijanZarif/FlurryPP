/*!
 * \file flux.hpp
 * \brief Header file flux-calculation functions
 *
 * \author - Jacob Crabill
 *           Aerospace Computing Laboratory (ACL)
 *           Aero/Astro Department. Stanford University
 *
 * \version 0.0.1
 *
 * Flux Reconstruction in C++ (Flurry++) Code
 * Copyright (C) 2014 Jacob Crabill.
 *
 */
#pragma once

#include "global.hpp"
#include "input.hpp"
#include "matrix.hpp"

/*! Calculate the inviscid portion of the Euler or Navier-Stokes flux vector at a point */
void inviscidFlux(vector<double> &U, matrix<double> &F, input *params);

/*! Calculate the viscous portion of the Navier-Stokes flux vector at a point */
void viscousFlux(vector<double> &U, matrix<double> &gradU, matrix<double> &Fvis, input *params);

/*! Calculate the common inviscid flux at a point using Roe's method */
void roeFlux(vector<double> &uL, vector<double> &uR, vector<double> &norm, vector<double> &Fn, input *params);

/*! Calculate the common inviscid flux at a point using the Rusanov scalar-diffusion method */
void rusanovFlux(vector<double> &UL, vector<double> &UR, matrix<double> &FL, matrix<double> &FR, vector<double> &norm, vector<double> &Fn, input *params);

/*! Simple central-difference flux (primarily for advection problems) */
void centralFlux(vector<double> &uL, vector<double> &uR, vector<double> &norm, vector<double> &Fn, input *params);

<<<<<<< HEAD
/*! Simple upwinded flux (primarily for advection problems) */
void upwindFlux(vector<double> &uL, vector<double> &uR, vector<double> &norm, vector<double> &Fn, input *params);
=======
/*! Lax-Friedrichs flux (advection-diffusion) */
void laxFriedrichsFlux(vector<double> &uL, vector<double> &uR, vector<double> &norm, vector<double> &Fn, input *params);
>>>>>>> a008ca51

/*! Calculate the common viscous flux at a point using the LDG penalty method */
void ldgFlux(vector<double> &uL, vector<double> &uR, matrix<double> &gradU_L, matrix<double> &gradU_R, vector<double> &Fn, input *params);<|MERGE_RESOLUTION|>--- conflicted
+++ resolved
@@ -33,13 +33,11 @@
 /*! Simple central-difference flux (primarily for advection problems) */
 void centralFlux(vector<double> &uL, vector<double> &uR, vector<double> &norm, vector<double> &Fn, input *params);
 
-<<<<<<< HEAD
 /*! Simple upwinded flux (primarily for advection problems) */
 void upwindFlux(vector<double> &uL, vector<double> &uR, vector<double> &norm, vector<double> &Fn, input *params);
-=======
+
 /*! Lax-Friedrichs flux (advection-diffusion) */
 void laxFriedrichsFlux(vector<double> &uL, vector<double> &uR, vector<double> &norm, vector<double> &Fn, input *params);
->>>>>>> a008ca51
 
 /*! Calculate the common viscous flux at a point using the LDG penalty method */
 void ldgFlux(vector<double> &uL, vector<double> &uR, matrix<double> &gradU_L, matrix<double> &gradU_R, vector<double> &Fn, input *params);