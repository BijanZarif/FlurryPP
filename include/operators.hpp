--- conflicted
+++ resolved
@@ -139,13 +139,11 @@
   vector<matrix<double>> opp_correctU;
   vector<matrix<double>> opp_correctF;
 
-<<<<<<< HEAD
 private:
   //! Flux at solution points to normal flux at fpts [Reference space]
   void setupExtrapolateFn(void);
-=======
+
   matrix<double> tempFn;
->>>>>>> b416a884
 
   void setupCorrectF(vector<point> &loc_spts);
 
